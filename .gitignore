useful_command.md
<<<<<<< HEAD
junk/
=======
.idea
>>>>>>> 6c78b661
<|MERGE_RESOLUTION|>--- conflicted
+++ resolved
@@ -1,6 +1,2 @@
 useful_command.md
-<<<<<<< HEAD
-junk/
-=======
-.idea
->>>>>>> 6c78b661
+.idea